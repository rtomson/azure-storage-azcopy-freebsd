--- conflicted
+++ resolved
@@ -92,18 +92,10 @@
 	jMap.Lock()
 	partMap  := jMap.internalMap[jobId]
 	if partMap == nil { // there is no previous entry for given jobId
-<<<<<<< HEAD
-=======
-	//fmt.Println("there is no previous entry for given jobId", jobId)
->>>>>>> f923439a
 		partMap = make(map[common.PartNumber]*JobPartPlanInfo)
 		partMap[partNumber] = jHandler
 		jMap.internalMap[jobId] = partMap
 	}else{
-<<<<<<< HEAD
-=======
-		//fmt.Println("//there already exists some entry for given jobID", jobId)
->>>>>>> f923439a
 		//there already exists some entry for given jobID
 		jMap.internalMap[jobId][partNumber] = jHandler
 	}
