package common

<<<<<<< HEAD
const AzcopyVersion = "10.12.1"
=======
const AzcopyVersion = "10.12.2"
>>>>>>> 8b9e4242
const UserAgent = "AzCopy/" + AzcopyVersion
const S3ImportUserAgent = "S3Import " + UserAgent
const GCPImportUserAgent = "GCPImport " + UserAgent
const BenchmarkUserAgent = "Benchmark " + UserAgent<|MERGE_RESOLUTION|>--- conflicted
+++ resolved
@@ -1,10 +1,6 @@
 package common
 
-<<<<<<< HEAD
-const AzcopyVersion = "10.12.1"
-=======
 const AzcopyVersion = "10.12.2"
->>>>>>> 8b9e4242
 const UserAgent = "AzCopy/" + AzcopyVersion
 const S3ImportUserAgent = "S3Import " + UserAgent
 const GCPImportUserAgent = "GCPImport " + UserAgent
