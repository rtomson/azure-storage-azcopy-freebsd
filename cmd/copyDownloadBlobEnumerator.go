--- conflicted
+++ resolved
@@ -216,65 +216,8 @@
 
 func (e *copyDownloadBlobEnumerator) dispatchFinalPart() error {
 	return dispatchFinalPart((*common.CopyJobPartOrderRequest)(e))
-<<<<<<< HEAD
 }
 
 func (e *copyDownloadBlobEnumerator) partNum() common.PartNumber {
 	return e.PartNum
-}
-
-/////////////////////////////////////////////////////////////////////////////////////
-// TODO: Following are dup code during involve file, please double check.
-/////////////////////////////////////////////////////////////////////////////////////
-
-// // accept a new transfer, simply add to the list of transfers and wait for the dispatch call to send the order
-// func (e *copyDownloadBlobEnumerator) addTransfer(transfer common.CopyTransfer, wg *sync.WaitGroup,
-// 	waitUntilJobCompletion func(jobID common.JobID, wg *sync.WaitGroup)) error {
-// 	e.Transfers = append(e.Transfers, transfer)
-
-// 	if len(e.Transfers) == NumOfFilesPerDispatchJobPart {
-// 		resp := common.CopyJobPartOrderResponse{}
-// 		Rpc(common.ERpcCmd.CopyJobPartOrder(), (*common.CopyJobPartOrderRequest)(e), &resp)
-
-// 		if !resp.JobStarted {
-// 			return fmt.Errorf("copy job part order with JobId %s and part number %d failed because %s", e.JobID, e.PartNum, resp.ErrorMsg)
-// 		}
-
-// 		// if the current part order sent to engine is 0, then start fetching the Job Progress summary.
-// 		if e.PartNum == 0 {
-// 			// adding go routine to the wait group.
-// 			wg.Add(1)
-// 			go waitUntilJobCompletion(e.JobID, wg)
-// 		}
-// 		e.Transfers = []common.CopyTransfer{}
-// 		e.PartNum++
-// 	}
-// 	return nil
-// }
-
-// // send the current list of transfer to the STE
-// func (e *copyDownloadBlobEnumerator) dispatchPart(isFinalPart bool) error {
-// 	// if the job is empty, throw an error
-// 	if !isFinalPart && len(e.Transfers) == 0 {
-// 		return errors.New("cannot initiate empty job, please make sure source is not empty")
-// 	}
-
-// 	e.IsFinalPart = isFinalPart
-// 	var resp common.CopyJobPartOrderResponse
-// 	Rpc(common.ERpcCmd.CopyJobPartOrder(), (*common.CopyJobPartOrderRequest)(e), &resp)
-
-// 	if !resp.JobStarted {
-// 		return fmt.Errorf("copy job part order with JobId %s and part number %d failed because %s", e.JobID, e.PartNum, resp.ErrorMsg)
-// 	}
-
-// 	// empty the transfers and increment part number count
-// 	e.Transfers = []common.CopyTransfer{}
-// 	if !isFinalPart {
-// 		// part number needs to incremented only when the part is not the final part.
-// 		e.PartNum++
-// 	}
-// 	return nil
-// }
-=======
-}
->>>>>>> 43f635f0
+}